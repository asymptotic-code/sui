--- conflicted
+++ resolved
@@ -20,7 +20,7 @@
 use move_bytecode_source_map::source_map::SourceMap;
 use move_compiler::{
     compiled_unit::{FunctionInfo, SpecInfo},
-    expansion::{ast as EA, self},
+    expansion::ast as EA,
     parser::ast as PA,
     shared::{unique_map::UniqueMap, Name, TName},
 };
@@ -441,6 +441,12 @@
         let qsym = self.qualified_by_module_from_name(&name.0);
         let struct_id = DatatypeId::new(qsym.symbol);
         let attrs = self.translate_attributes(&def.attributes);
+        let is_resource =
+            // TODO migrate to abilities
+            def.abilities.has_ability_(PA::Ability_::Key) || (
+                !def.abilities.has_ability_(PA::Ability_::Copy) &&
+                    !def.abilities.has_ability_(PA::Ability_::Drop)
+            );
         let mut et = ExpTranslator::new(self);
         let type_params =
             et.analyze_and_add_type_params(def.type_parameters.iter().map(|param| &param.name));
@@ -450,6 +456,7 @@
             qsym,
             et.parent.module_id,
             struct_id,
+            is_resource,
             type_params,
             BTreeMap::new(), // will be filled in during definition analysis
         );
@@ -491,7 +498,7 @@
 
         // Add function as a spec fun entry as well.
         let spec_fun_id = SpecFunId::new(self.spec_funs.len());
-            self.parent.define_spec_fun(
+        self.parent.define_spec_fun(
             qsym,
             SpecFunEntry {
                 loc: loc.clone(),
@@ -1162,7 +1169,6 @@
         context: &SpecBlockContext,
         member: &EA::SpecBlockMember,
     ) {
-<<<<<<< HEAD
         use EA::SpecBlockMember_::*;
         let loc = &self.parent.env.to_loc(&member.loc);
         match &member.value {
@@ -1181,34 +1187,6 @@
                         }
                     });
                     self.def_ana_condition(loc, context, kind, properties, exp, additional_exps)
-=======
-        let struct_data: BTreeMap<DatatypeId, StructData> = (0..module.struct_defs().len())
-            .filter_map(|idx| {
-                let def_idx = StructDefinitionIndex(idx as u16);
-                let handle_idx = module.struct_def_at(def_idx).struct_handle;
-                let handle = module.datatype_handle_at(handle_idx);
-                let name = self.symbol_pool().make(module.identifier_at(handle.name).as_str());
-                if let Some(entry) = self
-                    .parent
-                    .datatype_table
-                    .get(&self.qualified_by_module(name))
-                {
-                    Some((
-                        DatatypeId::new(name),
-                        self.parent.env.create_move_struct_data(
-                            &module,
-                            def_idx,
-                            name,
-                            entry.loc.clone(),
-                            entry.attributes.clone(),
-                        ),
-                    ))
-                } else {
-                    self.parent.error(
-                        &self.parent.env.internal_loc(),
-                        &format!("[internal] bytecode does not match AST: `{}` in bytecode but not in AST", name.display(self.symbol_pool())));
-                    None
->>>>>>> 69d36534
                 }
             }
             Function {
@@ -1415,7 +1393,6 @@
             Schema(name) => update(
                 &mut self
                     .parent
-<<<<<<< HEAD
                     .spec_schema_table
                     .get_mut(name)
                     .expect("schema defined")
@@ -1448,27 +1425,6 @@
                 let mut et = ExpTranslator::new_with_old(self, allows_old);
                 for (n, ty) in &entry.type_params {
                     et.define_type_param(loc, *n, ty.clone());
-=======
-                    .datatype_table
-                    .get(&self.qualified_by_module(name))
-                {
-                    Some((
-                        DatatypeId::new(name),
-                        self.parent.env.create_move_enum_data(
-                            &module,
-                            def_idx,
-                            name,
-                            entry.loc.clone(),
-                            Some(&source_map),
-                            entry.attributes.clone(),
-                        ),
-                    ))
-                } else {
-                    self.parent.error(
-                        &self.parent.env.internal_loc(),
-                        &format!("[internal] bytecode does not match AST: `{}` in bytecode but not in AST", name.display(self.symbol_pool())));
-                    None
->>>>>>> 69d36534
                 }
 
                 et.enter_scope();
@@ -1524,7 +1480,7 @@
             Struct(name) => {
                 let entry = &self
                     .parent
-                    .struct_table
+                    .datatype_table
                     .get(name)
                     .expect("invalid spec block context")
                     .clone();
@@ -1534,7 +1490,10 @@
                     et.define_type_param(loc, *n, ty.clone());
                 }
 
-                if let Some(fields) = &entry.fields {
+                if let DatatypeData::Struct {
+                    fields: Some(fields),
+                } = &entry.data
+                {
                     et.enter_scope();
                     for (n, (_, ty)) in fields {
                         et.define_local(
@@ -3103,7 +3062,7 @@
                         // We would crash if the type is not valid, so only do this if no errors
                         // have been reported so far.
                         let ty = &self.parent.env.get_node_instantiation(*node_id)[0];
-                        let (mid, sid, inst) = ty.require_struct();
+                        let (mid, sid, inst) = ty.require_datatype();
                         used_memory.insert(mid.qualified_inst(sid, inst.to_owned()));
                     }
                 }
@@ -3304,7 +3263,7 @@
                 let name = self.symbol_pool().make(module.identifier_at(handle.name).as_str());
                 if let Some(entry) = self
                     .parent
-                    .struct_table
+                    .datatype_table
                     .get(&self.qualified_by_module(name))
                 {
                     let struct_spec = self
@@ -3340,7 +3299,7 @@
                     .make(module.identifier_at(handle.name).as_str());
                 if let Some(entry) = self
                     .parent
-                    .struct_table
+                    .datatype_table
                     .get(&self.qualified_by_module(name))
                 {
                     Some((
@@ -3350,6 +3309,7 @@
                             def_idx,
                             name,
                             entry.loc.clone(),
+                            Some(&source_map),
                             entry.attributes.clone(),
                         ),
                     ))
@@ -3461,7 +3421,9 @@
         EA::Exp_::BinopExp(_, _, rhs) => extract_schema_access(rhs, res),
         EA::Exp_::IfElse(_, t, e) => {
             extract_schema_access(t, res);
-            extract_schema_access(e, res);
+            if let Some(e0) = e {
+                extract_schema_access(e0, res);
+            }
         }
         _ => {}
     }
