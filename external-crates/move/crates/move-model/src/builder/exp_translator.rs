// Copyright (c) The Diem Core Contributors
// Copyright (c) The Move Contributors
// SPDX-License-Identifier: Apache-2.0

use std::{
    cell::RefCell,
    collections::{BTreeMap, BTreeSet, LinkedList},
};

use itertools::Itertools;
use num::{BigInt, BigUint, FromPrimitive, Zero};

use move_compiler::{
    expansion::ast as EA, hlir::ast as HA, naming::ast as NA, parser::ast as PA, shared::Name,
};
use move_core_types::runtime_value::MoveValue;
use move_ir_types::location::Spanned;

use crate::{
    ast::{Exp, ExpData, LocalVarDecl, ModuleName, Operation, QualifiedSymbol, QuantKind, Value},
    builder::{
        model_builder::{ConstEntry, DatatypeData, LocalVarEntry},
        module_builder::ModuleBuilder,
    },
    model::{DatatypeId, FieldId, Loc, ModuleId, NodeId, QualifiedId},
    symbol::{Symbol, SymbolPool},
    ty::{PrimitiveType, Substitution, Type, TypeDisplayContext, Variance, BOOL_TYPE},
};

#[derive(Debug)]
pub(crate) struct ExpTranslator<'env, 'translator, 'module_translator> {
    pub parent: &'module_translator mut ModuleBuilder<'env, 'translator>,
    /// A symbol table for type parameters.
    pub type_params_table: BTreeMap<Symbol, Type>,
    /// Type parameters in sequence they have been added.
    pub type_params: Vec<(Symbol, Type)>,
    /// A scoped symbol table for local names. The first element in the list contains the most
    /// inner scope.
    pub local_table: LinkedList<BTreeMap<Symbol, LocalVarEntry>>,
    /// When compiling a condition, the result type of the function the condition is associated
    /// with.
    #[allow(unused)]
    pub result_type: Option<Type>,
    /// Status for the `old(...)` expression form.
    pub old_status: OldExpStatus,
    /// The currently build type substitution.
    pub subs: Substitution,
    /// A counter for generating type variables.
    pub type_var_counter: u16,
    /// A marker to indicate the node_counter start state.
    pub node_counter_start: usize,
    /// The locals which have been accessed with this build. The boolean indicates whether
    /// they ore accessed in `old(..)` context.
    pub accessed_locals: BTreeSet<(Symbol, bool)>,
    /// The number of outer context scopes in  `local_table` which are accounted for in
    /// `accessed_locals`. See also documentation of function `mark_context_scopes`.
    pub outer_context_scopes: usize,
    /// A flag to indicate whether we are translating expressions in a spec fun.
    pub translating_fun_as_spec_fun: bool,
    /// A flag to indicate whether errors have been generated so far.
    pub errors_generated: RefCell<bool>,
}

#[derive(Debug, PartialEq)]
pub(crate) enum OldExpStatus {
    NotSupported,
    OutsideOld,
    InsideOld,
}

/// # General

impl<'env, 'translator, 'module_translator> ExpTranslator<'env, 'translator, 'module_translator> {
    pub fn new(parent: &'module_translator mut ModuleBuilder<'env, 'translator>) -> Self {
        let node_counter_start = parent.parent.env.next_free_node_number();
        Self {
            parent,
            type_params_table: BTreeMap::new(),
            type_params: vec![],
            local_table: LinkedList::new(),
            result_type: None,
            old_status: OldExpStatus::NotSupported,
            subs: Substitution::new(),
            type_var_counter: 0,
            node_counter_start,
            accessed_locals: BTreeSet::new(),
            outer_context_scopes: 0,
            /// Following flags used to translate pure Move functions.
            translating_fun_as_spec_fun: false,
            errors_generated: RefCell::new(false),
        }
    }

    pub fn new_with_old(
        parent: &'module_translator mut ModuleBuilder<'env, 'translator>,
        allow_old: bool,
    ) -> Self {
        let mut et = ExpTranslator::new(parent);
        if allow_old {
            et.old_status = OldExpStatus::OutsideOld;
        } else {
            et.old_status = OldExpStatus::NotSupported;
        };
        et
    }

    pub fn translate_fun_as_spec_fun(&mut self) {
        self.translating_fun_as_spec_fun = true;
    }

    /// Extract a map from names to types from the scopes of this build.
    pub fn extract_var_map(&self) -> BTreeMap<Symbol, LocalVarEntry> {
        let mut vars: BTreeMap<Symbol, LocalVarEntry> = BTreeMap::new();
        for s in &self.local_table {
            vars.extend(s.clone());
        }
        vars
    }

    // Get type parameters from this build.
    #[allow(unused)]
    pub fn get_type_params(&self) -> Vec<Type> {
        self.type_params
            .iter()
            .map(|(_, t)| t.clone())
            .collect_vec()
    }

    // Get type parameters with names from this build.
    pub fn get_type_params_with_name(&self) -> Vec<(Symbol, Type)> {
        self.type_params.clone()
    }

    /// Shortcut for accessing symbol pool.
    pub fn symbol_pool(&self) -> &SymbolPool {
        self.parent.parent.env.symbol_pool()
    }

    /// Shortcut for translating a Move AST location into ours.
    pub fn to_loc(&self, loc: &move_ir_types::location::Loc) -> Loc {
        self.parent.parent.env.to_loc(loc)
    }

    /// Shortcut for reporting an error.
    pub fn error(&self, loc: &Loc, msg: &str) {
        if self.translating_fun_as_spec_fun {
            *self.errors_generated.borrow_mut() = true;
        } else {
            self.parent.parent.error(loc, msg);
        }
    }

    /// Creates a fresh type variable.
    fn fresh_type_var(&mut self) -> Type {
        let var = Type::Var(self.type_var_counter);
        self.type_var_counter += 1;
        var
    }

    /// Shortcut to create a new node id.
    fn new_node_id(&self) -> NodeId {
        self.parent.parent.env.new_node_id()
    }

    /// Shortcut to create a new node id and assigns type and location to it.
    pub fn new_node_id_with_type_loc(&self, ty: &Type, loc: &Loc) -> NodeId {
        self.parent.parent.env.new_node(loc.clone(), ty.clone())
    }

    // Short cut for getting node type.
    pub fn get_node_type(&self, node_id: NodeId) -> Type {
        self.parent.parent.env.get_node_type(node_id)
    }

    // Short cut for getting node type.
    fn get_node_type_opt(&self, node_id: NodeId) -> Option<Type> {
        self.parent.parent.env.get_node_type_opt(node_id)
    }

    // Short cut for getting node location.
    #[allow(dead_code)]
    fn get_node_loc(&self, node_id: NodeId) -> Loc {
        self.parent.parent.env.get_node_loc(node_id)
    }

    // Short cut for getting node instantiation.
    fn get_node_instantiation_opt(&self, node_id: NodeId) -> Option<Vec<Type>> {
        self.parent.parent.env.get_node_instantiation_opt(node_id)
    }

    /// Shortcut to update node type.
    pub fn update_node_type(&self, node_id: NodeId, ty: Type) {
        self.parent.parent.env.update_node_type(node_id, ty);
    }

    /// Shortcut to set/update instantiation for the given node id.
    fn set_node_instantiation(&self, node_id: NodeId, instantiation: Vec<Type>) {
        self.parent
            .parent
            .env
            .set_node_instantiation(node_id, instantiation);
    }

    fn update_node_instantiation(&self, node_id: NodeId, instantiation: Vec<Type>) {
        self.parent
            .parent
            .env
            .update_node_instantiation(node_id, instantiation);
    }

    /// Finalizes types in this build, producing errors if some could not be inferred
    /// and remained incomplete.
    pub fn finalize_types(&mut self) {
        for i in self.node_counter_start..self.parent.parent.env.next_free_node_number() {
            let node_id = NodeId::new(i);

            if let Some(ty) = self.get_node_type_opt(node_id) {
                let ty = self.finalize_type(node_id, &ty);
                self.update_node_type(node_id, ty);
            }
            if let Some(inst) = self.get_node_instantiation_opt(node_id) {
                let inst = inst
                    .iter()
                    .map(|ty| self.finalize_type(node_id, ty))
                    .collect_vec();
                self.update_node_instantiation(node_id, inst);
            }
        }
    }

    /// Finalize the the given type, producing an error if it is not complete.
    fn finalize_type(&self, node_id: NodeId, ty: &Type) -> Type {
        let ty = self.subs.specialize(ty);
        if ty.is_incomplete() {
            // This type could not be fully inferred.
            let loc = self.parent.parent.env.get_node_loc(node_id);
            self.error(
                &loc,
                &format!(
                    "unable to infer type: `{}`",
                    ty.display(&self.type_display_context())
                ),
            );
        }
        ty
    }

    /// Fix any free type variables remaining in this expression build to a freshly
    /// generated type parameter, adding them to the passed vector.
    #[allow(unused)]
    pub fn fix_types(&mut self, generated_params: &mut Vec<Type>) {
        if self.parent.parent.env.has_errors() {
            return;
        }
        for i in self.node_counter_start..self.parent.parent.env.next_free_node_number() {
            let node_id = NodeId::new(i);

            if let Some(ty) = self.get_node_type_opt(node_id) {
                let ty = self.fix_type(generated_params, &ty);
                self.update_node_type(node_id, ty);
            }
            if let Some(inst) = self.get_node_instantiation_opt(node_id) {
                let inst = inst
                    .iter()
                    .map(|ty| self.fix_type(generated_params, ty))
                    .collect_vec();
                self.update_node_instantiation(node_id, inst);
            }
        }
    }

    /// Fix the given type, replacing any remaining free type variables with a type parameter.
    fn fix_type(&mut self, generated_params: &mut Vec<Type>, ty: &Type) -> Type {
        // First specialize the type.
        let ty = self.subs.specialize(ty);
        // Next get whatever free variables remain.
        let vars = ty.get_vars();
        // Assign a type parameter to each free variable and add it to substitution.
        for var in vars {
            let type_param = Type::TypeParameter(generated_params.len() as u16);
            generated_params.push(type_param.clone());
            self.subs.bind(var, type_param);
        }
        // Return type with type parameter substitution applied.
        self.subs.specialize(&ty)
    }

    /// Constructs a type display context used to visualize types in error messages.
    fn type_display_context(&self) -> TypeDisplayContext<'_> {
        TypeDisplayContext::WithoutEnv {
            symbol_pool: self.symbol_pool(),
            reverse_datatype_table: &self.parent.parent.reverse_datatype_table,
        }
    }

    /// Creates an error expression.
    pub fn new_error_exp(&mut self) -> ExpData {
        let id =
            self.new_node_id_with_type_loc(&Type::Error, &self.parent.parent.env.internal_loc());
        ExpData::Invalid(id)
    }

    /// Enters a new scope in the locals table.
    pub fn enter_scope(&mut self) {
        self.local_table.push_front(BTreeMap::new());
    }

    /// Exits the most inner scope of the locals table.
    pub fn exit_scope(&mut self) {
        self.local_table.pop_front();
    }

    /// Mark the current active scope level as context, i.e. symbols which are not
    /// declared in this expression. This is used to determine what
    /// `get_accessed_context_locals` returns.
    #[allow(unused)]
    pub fn mark_context_scopes(mut self) -> Self {
        self.outer_context_scopes = self.local_table.len();
        self
    }

    /// Gets the locals this build has accessed so far and which belong to the
    /// context, i.a. are not declared in this expression.
    #[allow(unused)]
    pub fn get_accessed_context_locals(&self) -> Vec<(Symbol, bool)> {
        self.accessed_locals.iter().cloned().collect_vec()
    }

    /// Defines a type parameter.
    pub fn define_type_param(&mut self, loc: &Loc, name: Symbol, ty: Type) {
        if let Type::TypeParameter(..) = &ty {
            if self.type_params_table.insert(name, ty.clone()).is_some() {
                let param_name = name.display(self.symbol_pool());
                self.parent.parent.error(
                    loc,
                    &format!(
                        "duplicate declaration of type parameter `{}`, \
                        previously found in type parameters",
                        param_name
                    ),
                );
                return;
            }
            self.type_params.push((name, ty));
        } else {
            let param_name = name.display(self.symbol_pool());
            let context = TypeDisplayContext::WithEnv {
                env: self.parent.parent.env,
                type_param_names: None,
            };
            self.parent.parent.error(
                loc,
                &format!(
                    "expect type placeholder `{}` to be a `TypeParameter`, found `{}`",
                    param_name,
                    ty.display(&context)
                ),
            );
        }
    }

    /// Defines a local in the most inner scope. This produces an error
    /// if the name already exists. The operation option is used for names
    /// which represent special operations.
    pub fn define_local(
        &mut self,
        loc: &Loc,
        name: Symbol,
        type_: Type,
        operation: Option<Operation>,
        temp_index: Option<usize>,
    ) {
        self.internal_define_local(loc, name, type_, operation, temp_index)
    }

    /// Defines a let local.
    pub fn define_let_local(&mut self, loc: &Loc, name: Symbol, type_: Type) {
        self.internal_define_local(loc, name, type_, None, None)
    }

    fn internal_define_local(
        &mut self,
        loc: &Loc,
        name: Symbol,
        type_: Type,
        operation: Option<Operation>,
        temp_index: Option<usize>,
    ) {
        let entry = LocalVarEntry {
            loc: loc.clone(),
            type_,
            operation,
            temp_index,
        };
        if let Some(old) = self
            .local_table
            .front_mut()
            .expect("symbol table empty")
            .insert(name, entry)
        {
            let display = name.display(self.symbol_pool());
            self.error(loc, &format!("duplicate declaration of `{}`", display));
            self.error(&old.loc, &format!("previous declaration of `{}`", display));
        }
    }

    /// Lookup a local in this build.
    pub fn lookup_local(&mut self, name: Symbol, in_old: bool) -> Option<&LocalVarEntry> {
        let mut depth = self.local_table.len();
        for scope in &self.local_table {
            if let Some(entry) = scope.get(&name) {
                if depth <= self.outer_context_scopes {
                    // Account for access if this belongs to one of the outer scopes
                    // considered context (i.e. not declared in this expression).
                    self.accessed_locals.insert((name, in_old));
                }
                return Some(entry);
            }
            depth -= 1;
        }
        None
    }

    /// Analyzes the sequence of type parameters as they are provided via the source AST and enters
    /// them into the environment. Returns a vector for representing them in the target AST.
    pub fn analyze_and_add_type_params<'a, I>(&mut self, type_params: I) -> Vec<(Symbol, Type)>
    where
        I: IntoIterator<Item = &'a Name>,
    {
        type_params
            .into_iter()
            .enumerate()
            .map(|(i, n)| {
                let ty = Type::TypeParameter(i as u16);
                let sym = self.symbol_pool().make(n.value.as_str());
                self.define_type_param(&self.to_loc(&n.loc), sym, ty.clone());
                (sym, ty)
            })
            .collect_vec()
    }

    /// Analyzes the sequence of function parameters as they are provided via the source AST and
    /// enters them into the environment. Returns a vector for representing them in the target AST.
    pub fn analyze_and_add_params(
        &mut self,
        params: &[(EA::Mutability, PA::Var, EA::Type)],
        for_move_fun: bool,
    ) -> Vec<(Symbol, Type)> {
        params
            .iter()
            .enumerate()
            .map(|(idx, (_, v, ty))| {
                let ty = self.translate_type(ty);
                let sym = self.symbol_pool().make(v.0.value.as_str());
                self.define_local(
                    &self.to_loc(&v.0.loc),
                    sym,
                    ty.clone(),
                    None,
                    // If this is for a proper Move function (not spec function), add the
                    // index so we can resolve this to a `Temporary` expression instead of
                    // a `LocalVar`.
                    if for_move_fun { Some(idx) } else { None },
                );
                (sym, ty)
            })
            .collect_vec()
    }
}

/// # Type Translation

impl<'env, 'translator, 'module_translator> ExpTranslator<'env, 'translator, 'module_translator> {
    /// Translates a source AST type into a target AST type.
    pub fn translate_type(&mut self, ty: &EA::Type) -> Type {
        use EA::Type_::*;
        match &ty.value {
            Apply(access, args) => {
                if let EA::ModuleAccess_::Name(n) = &access.value {
                    let check_zero_args = |et: &mut Self, ty: Type| {
                        if args.is_empty() {
                            ty
                        } else {
                            et.error(&et.to_loc(&n.loc), "expected no type arguments");
                            Type::Error
                        }
                    };
                    // Attempt to resolve as builtin type.
                    match n.value.as_str() {
                        "bool" => {
                            return check_zero_args(self, Type::new_prim(PrimitiveType::Bool));
                        }
                        "u8" => return check_zero_args(self, Type::new_prim(PrimitiveType::U8)),
                        "u16" => return check_zero_args(self, Type::new_prim(PrimitiveType::U16)),
                        "u32" => return check_zero_args(self, Type::new_prim(PrimitiveType::U32)),
                        "u64" => return check_zero_args(self, Type::new_prim(PrimitiveType::U64)),
                        "u128" => {
                            return check_zero_args(self, Type::new_prim(PrimitiveType::U128));
                        }
                        "u256" => {
                            return check_zero_args(self, Type::new_prim(PrimitiveType::U256))
                        }
                        "num" => return check_zero_args(self, Type::new_prim(PrimitiveType::Num)),
                        "range" => {
                            return check_zero_args(self, Type::new_prim(PrimitiveType::Range));
                        }
                        "address" => {
                            return check_zero_args(self, Type::new_prim(PrimitiveType::Address));
                        }
                        "signer" => {
                            return check_zero_args(self, Type::new_prim(PrimitiveType::Signer));
                        }
                        "vector" => {
                            if args.len() != 1 {
                                self.error(
                                    &self.to_loc(&ty.loc),
                                    "expected one type argument for `vector`",
                                );
                                return Type::Error;
                            } else {
                                return Type::Vector(Box::new(self.translate_type(&args[0])));
                            }
                        }
                        _ => {}
                    }
                    // Attempt to resolve as a type parameter.
                    let sym = self.symbol_pool().make(n.value.as_str());
                    if let Some(ty) = self.type_params_table.get(&sym).cloned() {
                        return check_zero_args(self, ty);
                    }
                }
                let loc = self.to_loc(&access.loc);
                let sym = self.parent.module_access_to_qualified(access);
                let rty = self.parent.parent.lookup_type(&loc, &sym);
                // Replace type instantiation.
                if let Type::Datatype(mid, sid, params) = &rty {
                    if params.len() != args.len() {
                        self.error(&loc, "type argument count mismatch");
                        Type::Error
                    } else {
                        Type::Datatype(*mid, *sid, self.translate_types(args))
                    }
                } else if !args.is_empty() {
                    self.error(&loc, "type cannot have type arguments");
                    Type::Error
                } else {
                    rty
                }
            }
            Ref(is_mut, ty) => Type::Reference(*is_mut, Box::new(self.translate_type(ty))),
            Fun(args, result) => Type::Fun(
                self.translate_types(args),
                Box::new(self.translate_type(result)),
            ),
            Unit => Type::Tuple(vec![]),
            Multiple(vst) => Type::Tuple(self.translate_types(vst)),
            UnresolvedError => Type::Error,
        }
    }

    /// Translates a slice of single types.
    pub fn translate_types(&mut self, tys: &[EA::Type]) -> Vec<Type> {
        tys.iter().map(|t| self.translate_type(t)).collect()
    }
}

/// # Expression Translation

impl<'env, 'translator, 'module_translator> ExpTranslator<'env, 'translator, 'module_translator> {
<<<<<<< HEAD
    /// Translates an expression, with given expected type, which might be a type variable.
    pub fn translate_exp(&mut self, exp: &EA::Exp, expected_type: &Type) -> ExpData {
        let loc = self.to_loc(&exp.loc);
        let make_value = |et: &mut ExpTranslator, val: Value, ty: Type| {
            let rty = et.check_type(&loc, &ty, expected_type, "in expression");
            let id = et.new_node_id_with_type_loc(&rty, &loc);
            ExpData::Value(id, val)
        };
        match &exp.value {
            _ => {
                self.error(&loc, "expression construct not supported in specifications");
                self.new_error_exp()
            }
        }
    }

=======
>>>>>>> 376ab1a1
    pub fn translate_value(&mut self, v: &EA::Value) -> Option<(Value, Type)> {
        let loc = self.to_loc(&v.loc);
        match &v.value {
            EA::Value_::Address(addr) => {
                let addr_bytes = self.parent.parent.resolve_address(&loc, addr);
                let value = Value::Address(BigUint::from_bytes_be(&addr_bytes.into_bytes()));
                Some((value, Type::new_prim(PrimitiveType::Address)))
            }
            EA::Value_::U8(x) => Some((
                Value::Number(BigInt::from_u8(*x).unwrap()),
                Type::new_prim(PrimitiveType::U8),
            )),
            EA::Value_::U16(x) => Some((
                Value::Number(BigInt::from_u16(*x).unwrap()),
                Type::new_prim(PrimitiveType::U16),
            )),
            EA::Value_::U32(x) => Some((
                Value::Number(BigInt::from_u32(*x).unwrap()),
                Type::new_prim(PrimitiveType::U32),
            )),
            EA::Value_::U64(x) => Some((
                Value::Number(BigInt::from_u64(*x).unwrap()),
                Type::new_prim(PrimitiveType::U64),
            )),
            EA::Value_::U128(x) => Some((
                Value::Number(BigInt::from_u128(*x).unwrap()),
                Type::new_prim(PrimitiveType::U128),
            )),
            EA::Value_::InferredNum(x) | EA::Value_::U256(x) => Some((
                Value::Number(BigInt::from(x)),
                Type::new_prim(PrimitiveType::U256),
            )),
            EA::Value_::Bool(x) => Some((Value::Bool(*x), Type::new_prim(PrimitiveType::Bool))),
            EA::Value_::Bytearray(x) => {
                let ty = Type::Vector(Box::new(Type::new_prim(PrimitiveType::U8)));
                Some((Value::ByteArray(x.clone()), ty))
            }
        }
    }

    #[allow(unused)]
    pub fn make_context_local_name(&self, name: Symbol, in_old: bool) -> Symbol {
        if in_old {
            self.symbol_pool()
                .make(&format!("{}_$old", name.display(self.symbol_pool())))
        } else {
            name
        }
    }

    pub fn translate_from_move_value(&self, loc: &Loc, ty: &Type, value: &MoveValue) -> Value {
        match (ty, value) {
            (_, MoveValue::U8(n)) => Value::Number(BigInt::from_u8(*n).unwrap()),
            (_, MoveValue::U16(n)) => Value::Number(BigInt::from_u16(*n).unwrap()),
            (_, MoveValue::U32(n)) => Value::Number(BigInt::from_u32(*n).unwrap()),
            (_, MoveValue::U64(n)) => Value::Number(BigInt::from_u64(*n).unwrap()),
            (_, MoveValue::U128(n)) => Value::Number(BigInt::from_u128(*n).unwrap()),
            (_, MoveValue::U256(n)) => Value::Number(BigInt::from(n)),
            (_, MoveValue::Bool(b)) => Value::Bool(*b),
            (_, MoveValue::Address(a)) => Value::Address(crate::addr_to_big_uint(a)),
            (_, MoveValue::Signer(a)) => Value::Address(crate::addr_to_big_uint(a)),
            (Type::Vector(inner), MoveValue::Vector(vs)) => match **inner {
                Type::Primitive(PrimitiveType::U8) => {
                    let b = vs
                        .iter()
                        .filter_map(|v| match v {
                            MoveValue::U8(n) => Some(*n),
                            _ => {
                                self.error(loc, &format!("Expected u8 type, buf found: {:?}", v));
                                None
                            }
                        })
                        .collect::<Vec<u8>>();
                    Value::ByteArray(b)
                }
                Type::Primitive(PrimitiveType::Address) => {
                    let b = vs
                        .iter()
                        .filter_map(|v| match v {
                            MoveValue::Address(a) => Some(crate::addr_to_big_uint(a)),
                            _ => {
                                self.error(
                                    loc,
                                    &format!("Expected address type, but found: {:?}", v),
                                );
                                None
                            }
                        })
                        .collect::<Vec<BigUint>>();
                    Value::AddressArray(b)
                }
                _ => {
                    let b = vs
                        .iter()
                        .map(|v| self.translate_from_move_value(loc, inner, v))
                        .collect::<Vec<Value>>();
                    Value::Vector(b)
                }
            },
            (Type::Primitive(_), MoveValue::Vector(_))
            | (Type::Primitive(_), MoveValue::Struct(_))
            | (Type::Primitive(_), MoveValue::Variant(_))
            | (Type::Tuple(_), MoveValue::Vector(_))
            | (Type::Tuple(_), MoveValue::Struct(_))
            | (Type::Tuple(_), MoveValue::Variant(_))
            | (Type::Vector(_), MoveValue::Struct(_))
            | (Type::Vector(_), MoveValue::Variant(_))
            | (Type::Datatype(_, _, _), MoveValue::Vector(_))
            | (Type::Datatype(_, _, _), MoveValue::Struct(_))
            | (Type::Datatype(_, _, _), MoveValue::Variant(_))
            | (Type::TypeParameter(_), MoveValue::Vector(_))
            | (Type::TypeParameter(_), MoveValue::Struct(_))
            | (Type::TypeParameter(_), MoveValue::Variant(_))
            | (Type::Reference(_, _), MoveValue::Vector(_))
            | (Type::Reference(_, _), MoveValue::Struct(_))
            | (Type::Reference(_, _), MoveValue::Variant(_))
            | (Type::Fun(_, _), MoveValue::Vector(_))
            | (Type::Fun(_, _), MoveValue::Struct(_))
            | (Type::Fun(_, _), MoveValue::Variant(_))
            | (Type::TypeDomain(_), MoveValue::Vector(_))
            | (Type::TypeDomain(_), MoveValue::Struct(_))
            | (Type::TypeDomain(_), MoveValue::Variant(_))
            | (Type::ResourceDomain(_, _, _), MoveValue::Vector(_))
            | (Type::ResourceDomain(_, _, _), MoveValue::Struct(_))
            | (Type::ResourceDomain(_, _, _), MoveValue::Variant(_))
            | (Type::Error, MoveValue::Vector(_))
            | (Type::Error, MoveValue::Struct(_))
            | (Type::Error, MoveValue::Variant(_))
            | (Type::Var(_), MoveValue::Vector(_))
            | (Type::Var(_), MoveValue::Struct(_))
            | (Type::Var(_), MoveValue::Variant(_)) => {
                self.error(
                    loc,
                    &format!("Not yet supported constant value: {:?}", value),
                );
                Value::Bool(false)
            }
        }
    }
}<|MERGE_RESOLUTION|>--- conflicted
+++ resolved
@@ -567,25 +567,6 @@
 /// # Expression Translation
 
 impl<'env, 'translator, 'module_translator> ExpTranslator<'env, 'translator, 'module_translator> {
-<<<<<<< HEAD
-    /// Translates an expression, with given expected type, which might be a type variable.
-    pub fn translate_exp(&mut self, exp: &EA::Exp, expected_type: &Type) -> ExpData {
-        let loc = self.to_loc(&exp.loc);
-        let make_value = |et: &mut ExpTranslator, val: Value, ty: Type| {
-            let rty = et.check_type(&loc, &ty, expected_type, "in expression");
-            let id = et.new_node_id_with_type_loc(&rty, &loc);
-            ExpData::Value(id, val)
-        };
-        match &exp.value {
-            _ => {
-                self.error(&loc, "expression construct not supported in specifications");
-                self.new_error_exp()
-            }
-        }
-    }
-
-=======
->>>>>>> 376ab1a1
     pub fn translate_value(&mut self, v: &EA::Value) -> Option<(Value, Type)> {
         let loc = self.to_loc(&v.loc);
         match &v.value {
