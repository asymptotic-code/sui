--- conflicted
+++ resolved
@@ -37,7 +37,6 @@
 pub(crate) struct ModelBuilder<'env> {
     /// The global environment we are building.
     pub env: &'env mut GlobalEnv,
-<<<<<<< HEAD
     /// A symbol table for specification functions. Because of overloading, and entry can
     /// contain multiple functions.
     pub spec_fun_table: BTreeMap<QualifiedSymbol, Vec<SpecFunEntry>>,
@@ -48,12 +47,8 @@
     /// A symbol table storing unused schemas, used later to generate warnings. All schemas
     /// are initially in the table and are removed when they are used in expressions.
     pub unused_schema_set: BTreeSet<QualifiedSymbol>,
-    /// A symbol table for structs.
-    pub struct_table: BTreeMap<QualifiedSymbol, StructEntry>,
-=======
     /// A symbol table for datatypes.
     pub datatype_table: BTreeMap<QualifiedSymbol, DatatypeEntry>,
->>>>>>> 69d36534
     /// A reverse mapping from ModuleId/DatatypeId pairs to QualifiedSymbol. This
     /// is used for visualization of types in error messages.
     pub reverse_datatype_table: BTreeMap<(ModuleId, DatatypeId), QualifiedSymbol>,
@@ -159,17 +154,12 @@
     pub fn new(env: &'env mut GlobalEnv) -> Self {
         let mut translator = ModelBuilder {
             env,
-<<<<<<< HEAD
             spec_fun_table: BTreeMap::new(),
             spec_var_table: BTreeMap::new(),
             spec_schema_table: BTreeMap::new(),
             unused_schema_set: BTreeSet::new(),
-            struct_table: BTreeMap::new(),
-            reverse_struct_table: BTreeMap::new(),
-=======
             datatype_table: BTreeMap::new(),
             reverse_datatype_table: BTreeMap::new(),
->>>>>>> 69d36534
             fun_table: BTreeMap::new(),
             const_table: BTreeMap::new(),
             move_fun_call_graph: BTreeMap::new(),
@@ -274,6 +264,7 @@
             attributes,
             module_id,
             struct_id,
+            is_resource,
             type_params,
             data: DatatypeData::Struct { fields },
         };
@@ -290,6 +281,7 @@
         name: QualifiedSymbol,
         module_id: ModuleId,
         struct_id: DatatypeId,
+        is_resource: bool,
         type_params: Vec<(Symbol, Type)>,
         variants: BTreeMap<Symbol, Option<BTreeMap<Symbol, (usize, Type)>>>,
     ) {
